// Copyright © 2020 Attestant Limited.
// Licensed under the Apache License, Version 2.0 (the "License");
// you may not use this file except in compliance with the License.
// You may obtain a copy of the License at
//
//     http://www.apache.org/licenses/LICENSE-2.0
//
// Unless required by applicable law or agreed to in writing, software
// distributed under the License is distributed on an "AS IS" BASIS,
// WITHOUT WARRANTIES OR CONDITIONS OF ANY KIND, either express or implied.
// See the License for the specific language governing permissions and
// limitations under the License.

package http

import (
	"bytes"
	"context"
	"fmt"
	"io"
	"io/ioutil"
	"math/rand"
	"net/http"
	"net/url"
	"strings"
	"time"

	"github.com/attestantio/go-eth2-client/spec"
	"github.com/pkg/errors"
)

func init() {
	// We seed math.rand here so that we can obtain different IDs for requests.
	// This is purely used as a way to match request and response entries in logs, so there is no
	// requirement for this to cryptographically secure.
	rand.Seed(time.Now().UnixNano())
}

<<<<<<< HEAD
type GetOption func(r *http.Request, resp *http.Response)

// WithHeader allows for users to set headers on their GET request.
func WithHeader(key, value string) GetOption {
	return func(r *http.Request, resp *http.Response) {
		if r != nil {
			r.Header.Add(key, value)
		}
	}
}

// WithResponseViewer allows for users to peek at the http response.
// Users can extract values such as headers via a closure
func WithResponseViewer(viewer func(resp http.Response)) GetOption {
	return func(r *http.Request, resp *http.Response) {
		if resp != nil {
			viewer(*resp)
		}
	}
=======
// Error represents an http error.
type Error struct {
	Method     string
	Endpoint   string
	StatusCode int
	Data       []byte
}

func (e Error) Error() string {
	return fmt.Sprintf("%s failed with status %d: %s", e.Method, e.StatusCode, e.Data)
>>>>>>> c7a951fe
}

// get sends an HTTP get request and returns the body.
// If the response from the server is a 404 this will return nil for both the reader and the error.
func (s *Service) get(ctx context.Context, endpoint string, options ...GetOption) (io.Reader, error) {
	// #nosec G404
	log := s.log.With().Str("id", fmt.Sprintf("%02x", rand.Int31())).Str("address", s.address).Str("endpoint", endpoint).Logger()
	log.Trace().Msg("GET request")

	url, err := url.Parse(fmt.Sprintf("%s%s", strings.TrimSuffix(s.base.String(), "/"), endpoint))
	if err != nil {
		return nil, errors.Wrap(err, "invalid endpoint")
	}

	opCtx, cancel := context.WithTimeout(ctx, s.timeout)
	req, err := http.NewRequestWithContext(opCtx, http.MethodGet, url.String(), nil)
	if err != nil {
		cancel()
		return nil, errors.Wrap(err, "failed to create GET request")
	}

	// apply user supplied options to the request
	for _, opt := range options {
		opt(req, nil)
	}

	// if the user did not specify an accept header, default to 'Accept: application/json'
	if _, ok := req.Header["Accept"]; !ok {
		req.Header.Set("Accept", "application/json")
	}

	resp, err := s.client.Do(req)
	if err != nil {
		cancel()
		return nil, errors.Wrap(err, "failed to call GET endpoint")
	}
	defer resp.Body.Close()

	if resp.StatusCode == http.StatusNotFound {
		// Nothing found.  This is not an error, so we return nil on both counts.
		cancel()
		return nil, nil
	}

	// apply user supplied options to the response
	for _, opt := range options {
		opt(nil, resp)
	}

	data, err := ioutil.ReadAll(resp.Body)
	if err != nil {
		cancel()
		return nil, errors.Wrap(err, "failed to read GET response")
	}

	statusFamily := resp.StatusCode / 100
	if statusFamily != 2 {
		cancel()
		log.Trace().Int("status_code", resp.StatusCode).Str("data", string(data)).Msg("GET failed")
		return nil, Error{
			Method:     http.MethodGet,
			StatusCode: resp.StatusCode,
			Endpoint:   endpoint,
			Data:       data,
		}
	}
	cancel()

	log.Trace().Str("response", string(data)).Msg("GET response")

	return bytes.NewReader(data), nil
}

// post sends an HTTP post request and returns the body.
func (s *Service) post(ctx context.Context, endpoint string, body io.Reader) (io.Reader, error) {
	// #nosec G404
	log := s.log.With().Str("id", fmt.Sprintf("%02x", rand.Int31())).Str("address", s.address).Str("endpoint", endpoint).Logger()
	if e := log.Trace(); e.Enabled() {
		bodyBytes, err := ioutil.ReadAll(body)
		if err != nil {
			return nil, errors.New("failed to read request body")
		}
		body = bytes.NewReader(bodyBytes)

		e.Str("body", string(bodyBytes)).Msg("POST request")
	}

	url, err := url.Parse(fmt.Sprintf("%s%s", strings.TrimSuffix(s.base.String(), "/"), endpoint))
	if err != nil {
		return nil, errors.Wrap(err, "invalid endpoint")
	}

	opCtx, cancel := context.WithTimeout(ctx, s.timeout)
	req, err := http.NewRequestWithContext(opCtx, http.MethodPost, url.String(), body)
	if err != nil {
		cancel()
		return nil, errors.Wrap(err, "failed to create POST request")
	}
	req.Header.Set("Content-type", "application/json")
	req.Header.Set("Accept", "application/json")
	resp, err := s.client.Do(req)
	if err != nil {
		cancel()
		return nil, errors.Wrap(err, "failed to call POST endpoint")
	}
	defer resp.Body.Close()

	data, err := ioutil.ReadAll(resp.Body)
	if err != nil {
		cancel()
		return nil, errors.Wrap(err, "failed to read POST response")
	}

	statusFamily := resp.StatusCode / 100
	if statusFamily != 2 {
		log.Trace().Int("status_code", resp.StatusCode).Str("data", string(data)).Msg("POST failed")
		cancel()
		return nil, Error{
			Method:     http.MethodPost,
			StatusCode: resp.StatusCode,
			Endpoint:   endpoint,
			Data:       data,
		}
	}
	cancel()

	log.Trace().Str("response", string(data)).Msg("POST response")

	return bytes.NewReader(data), nil
}

// responseMetadata returns metadata related to responses.
type responseMetadata struct {
	Version spec.DataVersion `json:"version"`
}<|MERGE_RESOLUTION|>--- conflicted
+++ resolved
@@ -36,7 +36,6 @@
 	rand.Seed(time.Now().UnixNano())
 }
 
-<<<<<<< HEAD
 type GetOption func(r *http.Request, resp *http.Response)
 
 // WithHeader allows for users to set headers on their GET request.
@@ -56,7 +55,8 @@
 			viewer(*resp)
 		}
 	}
-=======
+}
+
 // Error represents an http error.
 type Error struct {
 	Method     string
@@ -67,7 +67,6 @@
 
 func (e Error) Error() string {
 	return fmt.Sprintf("%s failed with status %d: %s", e.Method, e.StatusCode, e.Data)
->>>>>>> c7a951fe
 }
 
 // get sends an HTTP get request and returns the body.
